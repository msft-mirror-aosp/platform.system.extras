--- conflicted
+++ resolved
@@ -111,12 +111,7 @@
         char writeFdStr[16];
         snprintf(readFdStr, sizeof(readFdStr), "%d", pipe.getReadFd());
         snprintf(writeFdStr, sizeof(writeFdStr), "%d", pipe.getWriteFd());
-<<<<<<< HEAD
-        execl(exName, exName, "--worker", arg, readFdStr, writeFdStr, 0);
-=======
-
         execl(exName, exName, "--worker", arg, readFdStr, writeFdStr, nullptr);
->>>>>>> 3609371c
         ASSERT_TRUE(0);
     }
     // parent process
