--- conflicted
+++ resolved
@@ -5,13 +5,8 @@
 function usage() {
 cat<<EOT
 Usage:
-<<<<<<< HEAD
 mkuserimg.sh [-s] SRC_DIR OUTPUT_FILE EXT_VARIANT MOUNT_POINT SIZE [-j <journal_size>]
-             [-T TIMESTAMP] [-C FS_CONFIG] [-B BLOCK_LIST_FILE] [FILE_CONTEXTS]
-=======
-mkuserimg.sh [-s] SRC_DIR OUTPUT_FILE EXT_VARIANT MOUNT_POINT SIZE
              [-T TIMESTAMP] [-C FS_CONFIG] [-B BLOCK_LIST_FILE] [-L LABEL] [FILE_CONTEXTS]
->>>>>>> 3701548f
 EOT
 }
 
