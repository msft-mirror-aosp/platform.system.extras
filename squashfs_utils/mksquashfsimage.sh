--- conflicted
+++ resolved
@@ -5,11 +5,7 @@
 function usage() {
 cat<<EOT
 Usage:
-<<<<<<< HEAD
-${0##*/} SRC_DIR OUTPUT_FILE [-s] [-m MOUNT_POINT] [-c FILE_CONTEXTS] [-b BLOCK_SIZE]
-=======
-${0##*/} SRC_DIR OUTPUT_FILE [-m MOUNT_POINT] [-c FILE_CONTEXTS] [-b BLOCK_SIZE] [-z COMPRESSOR] [-zo COMPRESSOR_OPT]
->>>>>>> ee3d4d49
+${0##*/} SRC_DIR OUTPUT_FILE [-s] [-m MOUNT_POINT] [-c FILE_CONTEXTS] [-b BLOCK_SIZE] [-z COMPRESSOR] [-zo COMPRESSOR_OPT]
 EOT
 }
 
@@ -76,11 +72,7 @@
   OPT="$OPT -b $BLOCK_SIZE"
 fi
 
-<<<<<<< HEAD
-MAKE_SQUASHFS_CMD="mksquashfs $SRC_DIR/ $OUTPUT_FILE -no-progress -comp lz4 -Xhc -no-exports -noappend -no-recovery -android-fs-config $OPT"
-=======
-MAKE_SQUASHFS_CMD="mksquashfs $SRC_DIR $OUTPUT_FILE -no-progress -comp $COMPRESSOR $COMPRESSOR_OPT -no-exports -noappend -no-recovery -android-fs-config $OPT"
->>>>>>> ee3d4d49
+MAKE_SQUASHFS_CMD="mksquashfs $SRC_DIR/ $OUTPUT_FILE -no-progress -comp $COMPRESSOR $COMPRESSOR_OPT -no-exports -noappend -no-recovery -android-fs-config $OPT"
 echo $MAKE_SQUASHFS_CMD
 $MAKE_SQUASHFS_CMD
 
