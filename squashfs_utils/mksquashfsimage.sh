#!/bin/bash
#
# To call this script, make sure mksquashfs is somewhere in PATH

function usage() {
cat<<EOT
Usage:
<<<<<<< HEAD
${0##*/} SRC_DIR OUTPUT_FILE [-s] [-m MOUNT_POINT] [-d PRODUCT_OUT] [-C FS_CONFIG ] [-c FILE_CONTEXTS] [-b BLOCK_SIZE] [-z COMPRESSOR] [-zo COMPRESSOR_OPT] [-t COMPRESS_THRESHOLD]
=======
${0##*/} SRC_DIR OUTPUT_FILE [-s] [-m MOUNT_POINT] [-d PRODUCT_OUT] [-C FS_CONFIG ] [-c FILE_CONTEXTS] [-B BLOCK_MAP_FILE] [-b BLOCK_SIZE] [-z COMPRESSOR] [-zo COMPRESSOR_OPT]
>>>>>>> 7354c0e1
EOT
}

echo "in mksquashfsimage.sh PATH=$PATH"

if [ $# -lt 2 ]; then
    usage
    exit 1
fi

SRC_DIR=$1
if [ ! -d $SRC_DIR ]; then
  echo "Can not find directory $SRC_DIR!"
  exit 2
fi
OUTPUT_FILE=$2
shift; shift

SPARSE=false
if [[ "$1" == "-s" ]]; then
    SPARSE=true
    shift;
fi

MOUNT_POINT=
if [[ "$1" == "-m" ]]; then
    MOUNT_POINT=$2
    shift; shift
fi

PRODUCT_OUT=
if [[ "$1" == "-d" ]]; then
    PRODUCT_OUT=$2
    shift; shift
fi

FS_CONFIG=
if [[ "$1" == "-C" ]]; then
    FS_CONFIG=$2
    shift; shift
fi

FILE_CONTEXTS=
if [[ "$1" == "-c" ]]; then
    FILE_CONTEXTS=$2
    shift; shift
fi

BLOCK_MAP_FILE=
if [[ "$1" == "-B" ]]; then
    BLOCK_MAP_FILE=$2
    shift; shift
fi

BLOCK_SIZE=131072
if [[ "$1" == "-b" ]]; then
    BLOCK_SIZE=$2
    shift; shift
fi

COMPRESSOR="lz4"
COMPRESSOR_OPT="-Xhc"
if [[ "$1" == "-z" ]]; then
    COMPRESSOR=$2
    COMPRESSOR_OPT=
    shift; shift
fi

if [[ "$1" == "-zo" ]]; then
    COMPRESSOR_OPT=$2
    shift; shift
fi

COMPRESS_THRESHOLD=0
if [[ "$1" == "-t" ]]; then
    COMPRESS_THRESHOLD=$2
    shift; shift
fi


OPT=""
if [ -n "$MOUNT_POINT" ]; then
  OPT="$OPT -mount-point $MOUNT_POINT"
fi
if [ -n "$PRODUCT_OUT" ]; then
  OPT="$OPT -product-out $PRODUCT_OUT"
fi
if [ -n "$FS_CONFIG" ]; then
  OPT="$OPT -fs-config-file $FS_CONFIG"
fi
if [ -n "$FILE_CONTEXTS" ]; then
  OPT="$OPT -context-file $FILE_CONTEXTS"
fi
if [ -n "$BLOCK_MAP_FILE" ]; then
  OPT="$OPT -block-map $BLOCK_MAP_FILE"
fi
if [ -n "$BLOCK_SIZE" ]; then
  OPT="$OPT -b $BLOCK_SIZE"
fi
if [ -n "$COMPRESS_THRESHOLD" ]; then
  OPT="$OPT -t $COMPRESS_THRESHOLD"
fi

<<<<<<< HEAD
MAKE_SQUASHFS_CMD="mksquashfs $SRC_DIR/ $OUTPUT_FILE -no-progress -comp $COMPRESSOR $COMPRESSOR_OPT -no-exports -noappend -no-recovery -android-fs-config -no-fragments $OPT"
=======
MAKE_SQUASHFS_CMD="mksquashfs $SRC_DIR/ $OUTPUT_FILE -no-progress -comp $COMPRESSOR $COMPRESSOR_OPT -no-exports -noappend -no-recovery -no-fragments -no-duplicates -android-fs-config $OPT"
>>>>>>> 7354c0e1
echo $MAKE_SQUASHFS_CMD
$MAKE_SQUASHFS_CMD

if [ $? -ne 0 ]; then
    exit 4
fi

SPARSE_SUFFIX=".sparse"
if [ "$SPARSE" = true ]; then
    img2simg $OUTPUT_FILE $OUTPUT_FILE$SPARSE_SUFFIX
    if [ $? -ne 0 ]; then
        exit 4
    fi
    mv $OUTPUT_FILE$SPARSE_SUFFIX $OUTPUT_FILE
fi
<|MERGE_RESOLUTION|>--- conflicted
+++ resolved
@@ -5,11 +5,7 @@
 function usage() {
 cat<<EOT
 Usage:
-<<<<<<< HEAD
-${0##*/} SRC_DIR OUTPUT_FILE [-s] [-m MOUNT_POINT] [-d PRODUCT_OUT] [-C FS_CONFIG ] [-c FILE_CONTEXTS] [-b BLOCK_SIZE] [-z COMPRESSOR] [-zo COMPRESSOR_OPT] [-t COMPRESS_THRESHOLD]
-=======
-${0##*/} SRC_DIR OUTPUT_FILE [-s] [-m MOUNT_POINT] [-d PRODUCT_OUT] [-C FS_CONFIG ] [-c FILE_CONTEXTS] [-B BLOCK_MAP_FILE] [-b BLOCK_SIZE] [-z COMPRESSOR] [-zo COMPRESSOR_OPT]
->>>>>>> 7354c0e1
+${0##*/} SRC_DIR OUTPUT_FILE [-s] [-m MOUNT_POINT] [-d PRODUCT_OUT] [-C FS_CONFIG ] [-c FILE_CONTEXTS] [-B BLOCK_MAP_FILE] [-b BLOCK_SIZE] [-z COMPRESSOR] [-zo COMPRESSOR_OPT] [-t COMPRESS_THRESHOLD]
 EOT
 }
 
@@ -113,11 +109,7 @@
   OPT="$OPT -t $COMPRESS_THRESHOLD"
 fi
 
-<<<<<<< HEAD
-MAKE_SQUASHFS_CMD="mksquashfs $SRC_DIR/ $OUTPUT_FILE -no-progress -comp $COMPRESSOR $COMPRESSOR_OPT -no-exports -noappend -no-recovery -android-fs-config -no-fragments $OPT"
-=======
 MAKE_SQUASHFS_CMD="mksquashfs $SRC_DIR/ $OUTPUT_FILE -no-progress -comp $COMPRESSOR $COMPRESSOR_OPT -no-exports -noappend -no-recovery -no-fragments -no-duplicates -android-fs-config $OPT"
->>>>>>> 7354c0e1
 echo $MAKE_SQUASHFS_CMD
 $MAKE_SQUASHFS_CMD
 
