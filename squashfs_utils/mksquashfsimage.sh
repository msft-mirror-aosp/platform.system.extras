#!/bin/bash
#
# To call this script, make sure mksquashfs is somewhere in PATH

function usage() {
cat<<EOT
Usage:
<<<<<<< HEAD
${0##*/} SRC_DIR OUTPUT_FILE [-s] [-m MOUNT_POINT] [-d PRODUCT_OUT] [-C FS_CONFIG ] [-c FILE_CONTEXTS] [-B BLOCK_MAP_FILE] [-b BLOCK_SIZE] [-z COMPRESSOR] [-zo COMPRESSOR_OPT] [-t COMPRESS_THRESHOLD]
=======
${0##*/} SRC_DIR OUTPUT_FILE [-s] [-m MOUNT_POINT] [-d PRODUCT_OUT] [-C FS_CONFIG ] [-c FILE_CONTEXTS] [-B BLOCK_MAP_FILE] [-b BLOCK_SIZE] [-z COMPRESSOR] [-zo COMPRESSOR_OPT] [-a ]
>>>>>>> 041bdd8e
EOT
}

echo "in mksquashfsimage.sh PATH=$PATH"

if [ $# -lt 2 ]; then
    usage
    exit 1
fi

SRC_DIR=$1
if [ ! -d $SRC_DIR ]; then
  echo "Can not find directory $SRC_DIR!"
  exit 2
fi
OUTPUT_FILE=$2
shift; shift

SPARSE=false
if [[ "$1" == "-s" ]]; then
    SPARSE=true
    shift;
fi

MOUNT_POINT=
if [[ "$1" == "-m" ]]; then
    MOUNT_POINT=$2
    shift; shift
fi

PRODUCT_OUT=
if [[ "$1" == "-d" ]]; then
    PRODUCT_OUT=$2
    shift; shift
fi

FS_CONFIG=
if [[ "$1" == "-C" ]]; then
    FS_CONFIG=$2
    shift; shift
fi

FILE_CONTEXTS=
if [[ "$1" == "-c" ]]; then
    FILE_CONTEXTS=$2
    shift; shift
fi

BLOCK_MAP_FILE=
if [[ "$1" == "-B" ]]; then
    BLOCK_MAP_FILE=$2
    shift; shift
fi

BLOCK_SIZE=131072
if [[ "$1" == "-b" ]]; then
    BLOCK_SIZE=$2
    shift; shift
fi

COMPRESSOR="lz4"
COMPRESSOR_OPT="-Xhc"
if [[ "$1" == "-z" ]]; then
    COMPRESSOR=$2
    COMPRESSOR_OPT=
    shift; shift
fi

if [[ "$1" == "-zo" ]]; then
    COMPRESSOR_OPT=$2
    shift; shift
fi

<<<<<<< HEAD
COMPRESS_THRESHOLD=0
if [[ "$1" == "-t" ]]; then
    COMPRESS_THRESHOLD=$2
    shift; shift
fi


=======
DISABLE_4K_ALIGN=false
if [[ "$1" == "-a" ]]; then
    DISABLE_4K_ALIGN=true
    shift;
fi

>>>>>>> 041bdd8e
OPT=""
if [ -n "$MOUNT_POINT" ]; then
  OPT="$OPT -mount-point $MOUNT_POINT"
fi
if [ -n "$PRODUCT_OUT" ]; then
  OPT="$OPT -product-out $PRODUCT_OUT"
fi
if [ -n "$FS_CONFIG" ]; then
  OPT="$OPT -fs-config-file $FS_CONFIG"
fi
if [ -n "$FILE_CONTEXTS" ]; then
  OPT="$OPT -context-file $FILE_CONTEXTS"
fi
if [ -n "$BLOCK_MAP_FILE" ]; then
  OPT="$OPT -block-map $BLOCK_MAP_FILE"
fi
if [ -n "$BLOCK_SIZE" ]; then
  OPT="$OPT -b $BLOCK_SIZE"
fi
<<<<<<< HEAD
if [ -n "$COMPRESS_THRESHOLD" ]; then
  OPT="$OPT -t $COMPRESS_THRESHOLD"
=======
if [ "$DISABLE_4K_ALIGN" = true ]; then
  OPT="$OPT -disable-4k-align"
>>>>>>> 041bdd8e
fi

MAKE_SQUASHFS_CMD="mksquashfs $SRC_DIR/ $OUTPUT_FILE -no-progress -comp $COMPRESSOR $COMPRESSOR_OPT -no-exports -noappend -no-recovery -no-fragments -no-duplicates -android-fs-config $OPT"
echo $MAKE_SQUASHFS_CMD
$MAKE_SQUASHFS_CMD

if [ $? -ne 0 ]; then
    exit 4
fi

SPARSE_SUFFIX=".sparse"
if [ "$SPARSE" = true ]; then
    img2simg $OUTPUT_FILE $OUTPUT_FILE$SPARSE_SUFFIX
    if [ $? -ne 0 ]; then
        exit 4
    fi
    mv $OUTPUT_FILE$SPARSE_SUFFIX $OUTPUT_FILE
fi
<|MERGE_RESOLUTION|>--- conflicted
+++ resolved
@@ -5,11 +5,7 @@
 function usage() {
 cat<<EOT
 Usage:
-<<<<<<< HEAD
-${0##*/} SRC_DIR OUTPUT_FILE [-s] [-m MOUNT_POINT] [-d PRODUCT_OUT] [-C FS_CONFIG ] [-c FILE_CONTEXTS] [-B BLOCK_MAP_FILE] [-b BLOCK_SIZE] [-z COMPRESSOR] [-zo COMPRESSOR_OPT] [-t COMPRESS_THRESHOLD]
-=======
-${0##*/} SRC_DIR OUTPUT_FILE [-s] [-m MOUNT_POINT] [-d PRODUCT_OUT] [-C FS_CONFIG ] [-c FILE_CONTEXTS] [-B BLOCK_MAP_FILE] [-b BLOCK_SIZE] [-z COMPRESSOR] [-zo COMPRESSOR_OPT] [-a ]
->>>>>>> 041bdd8e
+${0##*/} SRC_DIR OUTPUT_FILE [-s] [-m MOUNT_POINT] [-d PRODUCT_OUT] [-C FS_CONFIG ] [-c FILE_CONTEXTS] [-B BLOCK_MAP_FILE] [-b BLOCK_SIZE] [-z COMPRESSOR] [-zo COMPRESSOR_OPT] [-t COMPRESS_THRESHOLD] [-a]
 EOT
 }
 
@@ -83,7 +79,6 @@
     shift; shift
 fi
 
-<<<<<<< HEAD
 COMPRESS_THRESHOLD=0
 if [[ "$1" == "-t" ]]; then
     COMPRESS_THRESHOLD=$2
@@ -91,14 +86,12 @@
 fi
 
 
-=======
 DISABLE_4K_ALIGN=false
 if [[ "$1" == "-a" ]]; then
     DISABLE_4K_ALIGN=true
     shift;
 fi
 
->>>>>>> 041bdd8e
 OPT=""
 if [ -n "$MOUNT_POINT" ]; then
   OPT="$OPT -mount-point $MOUNT_POINT"
@@ -118,13 +111,11 @@
 if [ -n "$BLOCK_SIZE" ]; then
   OPT="$OPT -b $BLOCK_SIZE"
 fi
-<<<<<<< HEAD
 if [ -n "$COMPRESS_THRESHOLD" ]; then
   OPT="$OPT -t $COMPRESS_THRESHOLD"
-=======
+fi
 if [ "$DISABLE_4K_ALIGN" = true ]; then
   OPT="$OPT -disable-4k-align"
->>>>>>> 041bdd8e
 fi
 
 MAKE_SQUASHFS_CMD="mksquashfs $SRC_DIR/ $OUTPUT_FILE -no-progress -comp $COMPRESSOR $COMPRESSOR_OPT -no-exports -noappend -no-recovery -no-fragments -no-duplicates -android-fs-config $OPT"
